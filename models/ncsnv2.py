--- conflicted
+++ resolved
@@ -452,13 +452,6 @@
 
         return output
 
-<<<<<<< HEAD
-
-
-class NCSNv2Deepest2(nn.Module):
-    def _init_(self, config):
-        super()._init_()
-=======
 class NCSNv2Deepest2_supervised(nn.Module):
     def __init__(self, config):
         super().__init__()
@@ -574,7 +567,6 @@
         Used for end-to-end supervised networks.
         """
         super().__init__()
->>>>>>> 9594cedf
         self.logit_transform = config.data.logit_transform
         self.rescaled = config.data.rescaled
         self.norm = get_normalization(config, conditional=False)
@@ -701,10 +693,6 @@
         else:
             used_sigmas = sigmas
 
-<<<<<<< HEAD
-        output = output / used_sigmas
-=======
         output = output * used_sigmas
->>>>>>> 9594cedf
 
         return output